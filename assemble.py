--- conflicted
+++ resolved
@@ -119,14 +119,14 @@
         if not has_incoming or not has_outgoing:
             if len(x) < 2 * k:
                 in_sum = sum(edges[y, x] for y in nodes if (y, x) in edges)
-                # print('Trim tip with incoming sum: {}'.format(in_sum))
+                print('Trim tip with incoming sum: {}'.format(in_sum))
                 tips.append(x)
 
     for tip in tips:
         delete_node(tip, nodes, edges)
 
     
-def write_dot(nodes, edges, name):
+def write_dot(edges, name):
     """
     Write a graph to a dot file.
     :param edges: a dictionary of the edges in the graph
@@ -134,9 +134,6 @@
     :return: nothing
     """
     out = 'digraph mygraph {'
-    for node in nodes:
-        out += '"{}";\n'.format(node)
-
     for left, right in edges:
         out += '"{}"->"{}" [label="{}"];\n'.format(left, right,
                                                    edges[left, right])
@@ -144,8 +141,7 @@
     
     with open('{}.dot'.format(name), 'w') as f:
         f.write(out)
-
-
+        
 def collapse(nodes, edges):
     """
     Identify all k-mers in a set of reads.
@@ -162,28 +158,6 @@
     for x,y in edges:
         xEdge = sum(1 for k in nodes if (x, k) in edges)
         yEdge = sum(1 for k in nodes if (k, y) in edges)
-<<<<<<< HEAD
-        if (xEdge == 1) and (yEdge == 1):
-            colList.add((x,y))
-            
-    for pair in colList:
-        new = pair[0]+pair[:-1]
-        nodes.remove(pair[0])
-        nodes.remove(pair[1])
-        nodes.append(new)
-        #newList.append(new)
-    
-    for x,y in edges:
-        for k in range(numNodes):
-            if (x, k) in edges:
-                edges[new, k] = edges[x, k]
-                del(edges[x,k])
-            if (k, y) in edges:
-                edges[k, new] = edges[k, y]
-                del(edges[k,y])
-            
-    return (nodes, edges)
-=======
         # print('--> ', xEdge, yEdge)
         if (xEdge <= 1) and (yEdge <= 1):
             colList.append((x,y))
@@ -211,7 +185,6 @@
                 edges.pop((y, k))
 
         edges.pop((x, y))
->>>>>>> 5c67d534
 
 
 
@@ -229,13 +202,9 @@
     
     nodes, edges = build_de_bruijn(get_kmers(reads, k))
 
-    write_dot(nodes, edges, 'before')
-    print(len(nodes))
-    collapse(nodes, edges)
-    print(len(nodes))
-
-    # remove_tips(nodes, edges, k)
-    write_dot(nodes, edges, 'after')
+    write_dot(edges, 'untrimmed')
+    remove_tips(nodes, edges, k)
+    write_dot(edges, 'trimmed')
 
     print('N50 score: {}'.format(n50(contigs)))
     
