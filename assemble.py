"""
authors: Kiran Tomlinson and Chae Kim
date: February 20 2018

This file contains methods for assembling contigs from a set of reads.
"""



import sys

USAGE = 'python3 assemble.py reads_file k'


def error(message):
    """
    Print an error message and exit the program.
    :param message: the message to print
    :return: nothing
    """

    print('Error: {}'.format(message))
    print(USAGE)
    exit(1)


def n50(contigs):
    """
    Calculate the N50 score of a list of contigs.
    :param contigs: a list of contigs
    :return: the integer N50 score
    """

    if len(contigs) == 0:
        return 0

    contigs = sorted(contigs, key=len, reverse=True)
    length = sum(len(contig) for contig in contigs)

    fraction = 0
    index = -1
    while fraction < length / 2:
        index += 1
        fraction += len(contigs[index])

    return len(contigs[index])
    

def get_kmers(reads, k):
    """
    Identify all k-mers in a set of reads.
    :param reads: the reads
    :param k: the length of k-mers we want
    :return: the list of all k-mers across the reads
    """
<<<<<<< HEAD
    kmers = []
    for read in reads:
        for i in range (len(read)-k):
            kmer = read[i:i+k]
            kmers.append(kmer)
        return kmers
=======

    kmers = []
    for read in reads:
        for i in range(len(read)-k):
            kmer = read[i:i+k]
            kmers.append(kmer)

    return kmers
>>>>>>> b94083e4


def build_de_bruijn(kmers):
    """x
    Build the de Bruijn graph from a list of k-mers.
    :param kmers: the k-mers to build the graph from
    :return: the pair (nodes, edges)
    """

    nodes = []
    edges = {}
    
    for kmer in kmers:
        left = kmer[:-1]
        if left not in nodes:
            nodes.append(left)
        
        right = kmer[1:]
        if right not in nodes:
            nodes.append(right)
    
        left_index = nodes.index(left)
        right_index = nodes.index(right)

        if (left_index, right_index) not in edges:
            edges[left_index, right_index] = 1
        else:
            edges[left_index, right_index] += 1
            
    # for l, r in edges:
    #     print('{} -> {} ({})'.format(nodes[l], nodes[r], edges[l, r]))
        
    write_dot(nodes, edges)

    return nodes, edges
    
    
def write_dot(nodes, edges):
    """
    Write a graph to a dot file.
    :param nodes: a list of nodes in the graph
    :param edges: a dictionary of the edges in the graph
    :return: nothing
    """
    out = 'digraph mygraph {'
    for l, r in edges:
        out += '"{}"->"{}" [label="{}"];\n'.format(nodes[l], nodes[r],
                                                   edges[l, r])
    out += '}'
    
    with open('test.dot', 'w') as f:
        f.write(out)

        
def assemble(reads, k):
    """
    Assemble a set of reads into a set of contigs using a de Bruijn graph. Write
    the contigs to the file contigs.txt.
    :param reads: The set of reads to assemble
    :param k: the size of k-mer to be used when building the de Bruijn graph
    :return: nothing
    """

    contigs = []
    # TODO: implement
    
    nodes, edges = build_de_bruijn(get_kmers(reads, k))
    
    print('N50 score: {}'.format(n50(contigs)))
    
    with open('contigs.txt', 'w') as f:
        f.write('\n'.join(contigs))


def main(args):
    if len(args) != 2:
        error('wrong number of arguments')
        
    try:
        with open(args[0]) as f:
            reads = f.readlines()
    except FileNotFoundError:
        error('no such file: {}'.format(args[0]))
        
    try:
        k = int(args[1])
    except ValueError:
        error('k must be an integer')
        
    assemble(reads, k)
    
if __name__ == '__main__':
    main(sys.argv[1:])<|MERGE_RESOLUTION|>--- conflicted
+++ resolved
@@ -53,15 +53,6 @@
     :param k: the length of k-mers we want
     :return: the list of all k-mers across the reads
     """
-<<<<<<< HEAD
-    kmers = []
-    for read in reads:
-        for i in range (len(read)-k):
-            kmer = read[i:i+k]
-            kmers.append(kmer)
-        return kmers
-=======
-
     kmers = []
     for read in reads:
         for i in range(len(read)-k):
@@ -69,11 +60,10 @@
             kmers.append(kmer)
 
     return kmers
->>>>>>> b94083e4
 
 
 def build_de_bruijn(kmers):
-    """x
+    """
     Build the de Bruijn graph from a list of k-mers.
     :param kmers: the k-mers to build the graph from
     :return: the pair (nodes, edges)
